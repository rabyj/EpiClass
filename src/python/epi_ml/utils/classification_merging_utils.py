"""Utility functions for merging classification results."""
from __future__ import annotations

import numpy as np
import pandas as pd


def sjoin(x):
    """join columns if column is not null"""
    return ";".join(x[x.notnull()].astype(str))


def merge_dataframes(
    df1: pd.DataFrame, df2: pd.DataFrame, on:str="md5sum", verbose: bool = False
) -> pd.DataFrame:
    """
    Merge two DataFrames by concatenating along the index, aligning common columns
    and appending non-common columns.

    Parameters:
    df1 (pd.DataFrame): The first DataFrame
    df2 (pd.DataFrame): The second DataFrame

    Returns:
    pd.DataFrame: Merged DataFrame with the index name preserved.
    """
    if verbose:
        print(f"Entering shapes: {df1.shape}, {df2.shape}")
    if df1.index.name != df2.index.name:
        raise ValueError(
            f"Index names are different: {df1.index.name} != {df2.index.name}"
        )

<<<<<<< HEAD
    successful_merge = False
    merge_cols = ["md5sum", "filename"]
    for merge_col in merge_cols:
        try:
            result = pd.merge(
                df1, df2, on=merge_col, how="outer", suffixes=("", "_merge")
            )
            successful_merge = True
            break
        except KeyError:
            continue
    if not successful_merge:
        raise ValueError(f"Could not merge on any of the columns: {merge_cols}")
=======
    result = pd.merge(df1, df2, on=on, how="outer", suffixes=("", "_merge"))
>>>>>>> 86fea9f2

    result.index.name = df1.index.name
    if verbose:
        print(f"Output shape 1 (pd.merge): {result.shape}")

    dup_cols = [name for name in result.columns if name.endswith("_merge")]
    for dup_col in dup_cols:
        normal_col = dup_col[: -len("_merge")]
        result[normal_col].update(result.pop(dup_col))

    if verbose:
        print(f"Output shape 2 (merge dups): {result.shape}")

    return result


def merge_two_columns(df: pd.DataFrame, col1: str, col2: str) -> pd.DataFrame:
    """Return update IN-PLACE dataframe that merged values of col1 and col2, only if they are complementary."""
    df[col1].replace(np.nan, None, inplace=True)
    df[col2].replace(np.nan, None, inplace=True)
    for idx, (val1, val2) in enumerate(df[[col1, col2]].values):
        if val1 is not None and val2 is not None and val1 != val2:
            raise ValueError(
                f"Both {col1} and {col2} are not None in some rows: {idx} - {val1} != {val2}"
            )
    df[col1].update(df.pop(col2))
    return df


def remove_pred_vector(df: pd.DataFrame, verbose: bool = True) -> pd.DataFrame:
    """Remove the prediction vector from a result dataframe.

    If the "files/epiRR" columns does not exist, it will remove everything after the "1rst/2nd prob ratio" column.
    If there is any metadata after that column, it will also be removed.
    """

    # Prediction vector should be between these columns
    col1 = "1rst/2nd prob ratio".lower()
    col2 = "files/epiRR".lower()

    # column and prediction are transfwred to lowercase to avoid weird mismatches (e.g. with boolean labels)
    column_names = df.columns.str.lower()

    cut_pos_1 = column_names.get_loc(col1)
    try:
        cut_pos_2 = column_names.get_loc(col2)
    except KeyError:
        # Try to determine if the dataframe is already reduced
        predict_labels = df["Predicted class"].astype(str).str.lower().unique()
        cut_pos_2 = None
        for predict_label in predict_labels:
            if predict_label in column_names:
                # Not a reduced dataframe
                cut_pos_2 = df.shape[1]
                if verbose:
                    print(
                        f"No files/epiRR column, removing everything after '{col1}' column"
                    )
                break

        if cut_pos_2 is None:
            if verbose:
                print("df seems already reduced")
            return df

    df = df.drop(df.columns[cut_pos_1 + 1 : cut_pos_2], axis=1)
    return df<|MERGE_RESOLUTION|>--- conflicted
+++ resolved
@@ -11,15 +11,22 @@
 
 
 def merge_dataframes(
-    df1: pd.DataFrame, df2: pd.DataFrame, on:str="md5sum", verbose: bool = False
+    df1: pd.DataFrame, df2: pd.DataFrame, on: str = "md5sum", verbose: bool = False
 ) -> pd.DataFrame:
     """
-    Merge two DataFrames by concatenating along the index, aligning common columns
+    Merge two DataFrames by concatenating along the given column,
+    otherwise it attemps to merge on md5sum, filename.
+    It attempts to merge by aligning common columns
     and appending non-common columns.
 
     Parameters:
     df1 (pd.DataFrame): The first DataFrame
     df2 (pd.DataFrame): The second DataFrame
+    on (str, optional): The column to merge on. Defaults to "md5sum".
+    verbose (bool, optional): Whether to print verbose output. Defaults to False.
+
+    Raises:
+        ValueError: If the index names are different, or if no merge is possible.
 
     Returns:
     pd.DataFrame: Merged DataFrame with the index name preserved.
@@ -31,9 +38,8 @@
             f"Index names are different: {df1.index.name} != {df2.index.name}"
         )
 
-<<<<<<< HEAD
     successful_merge = False
-    merge_cols = ["md5sum", "filename"]
+    merge_cols = [on, "md5sum", "filename"]
     for merge_col in merge_cols:
         try:
             result = pd.merge(
@@ -45,9 +51,6 @@
             continue
     if not successful_merge:
         raise ValueError(f"Could not merge on any of the columns: {merge_cols}")
-=======
-    result = pd.merge(df1, df2, on=on, how="outer", suffixes=("", "_merge"))
->>>>>>> 86fea9f2
 
     result.index.name = df1.index.name
     if verbose:
